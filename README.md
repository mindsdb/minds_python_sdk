# Minds SDK

### Installation

To install the SDK, use pip:

```bash
pip install minds-sdk
```

### Getting Started

1. Initialize the Client

To get started, you'll need to initialize the Client with your API key. If you're using a different server, you can also specify a custom base URL.

```python
from minds.client import Client

# Default connection to Minds Cloud that uses 'https://mdb.ai' as the base URL
client = Client("YOUR_API_KEY")

# If you have self-hosted Minds Cloud instance, use your custom base URL
base_url = 'https://<custom_cloud>.mdb.ai/'
client = Client("YOUR_API_KEY", base_url)
```

2. Creating a Data Source

You can connect to various databases, such as PostgreSQL, by configuring your data source. Use the DatabaseConfig to define the connection details for your data source.

```python

from minds.datasources import DatabaseConfig

postgres_config = DatabaseConfig(
    name='my_datasource',
    description='<DESCRIPTION-OF-YOUR-DATA>',
    engine='postgres',
    connection_data={
        'user': 'demo_user',
        'password': 'demo_password',
        'host': 'samples.mindsdb.com',
        'port': 5432,
        'database': 'demo',
        'schema': 'demo_data'
    },
    tables=['<TABLE-1>', '<TABLE-2>']
)
```

3. Creating a Mind

You can create a `mind` and associate it with a data source.

```python

# Create a mind with a data source
mind = client.minds.create(name='mind_name', datasources=[postgres_config])

# Alternatively, create a data source separately and add it to a mind later
datasource = client.datasources.create(postgres_config)
mind2 = client.minds.create(name='mind_name', datasources=[datasource])
```

You can also add a data source to an existing mind:

```python

# Create a mind without a data source
mind3 = client.minds.create(name='mind_name')

# Add a data source to the mind
mind3.add_datasource(postgres_config)  # Using the config
mind3.add_datasource(datasource)       # Using the data source object
```

### Managing Minds

You can create a mind or replace an existing one with the same name.

```python

mind = client.minds.create(name='mind_name', replace=True, datasources=[postgres_config])
```

To update a mind, specify the new name and data sources. The provided data sources will replace the existing ones.

```python

mind.update(
    name='mind_name',
    datasources=[postgres_config]
)
```

#### List Minds

You can list all the minds you’ve created.

```python

print(client.minds.list())
```

#### Get a Mind by Name

You can fetch details of a mind by its name.

```python

mind = client.minds.get('mind_name')
```

#### Remove a Mind

To delete a mind, use the following command:

```python

client.minds.drop('mind_name')
```

### Managing Data Sources

To view all data sources:

```python

print(client.datasources.list())
```

#### Get a Data Source by Name

You can fetch details of a specific data source by its name.

```python

datasource = client.datasources.get('my_datasource')
```

#### Remove a Data Source

To delete a data source, use the following command:

```python

client.datasources.drop('my_datasource')
```
>Note: The SDK currently does not support automatically removing a data source if it is no longer connected to any mind.

### Other SDKs
<<<<<<< HEAD
- **Dart SDK**:- [mdb_dart](https://github.com/ArnavK-09/mdb_dart)
=======
#### [Command-Line](https://github.com/Better-Boy/minds-cli-sdk)
>>>>>>> 417a16df
<|MERGE_RESOLUTION|>--- conflicted
+++ resolved
@@ -150,8 +150,7 @@
 >Note: The SDK currently does not support automatically removing a data source if it is no longer connected to any mind.
 
 ### Other SDKs
-<<<<<<< HEAD
+
 - **Dart SDK**:- [mdb_dart](https://github.com/ArnavK-09/mdb_dart)
-=======
-#### [Command-Line](https://github.com/Better-Boy/minds-cli-sdk)
->>>>>>> 417a16df
+
+#### [Command-Line](https://github.com/Better-Boy/minds-cli-sdk)