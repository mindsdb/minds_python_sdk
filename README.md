# Minds SDK

### Installation

To install the SDK, use pip:

```bash
pip install minds-sdk
```

### Getting Started

1. Initialize the Client

To get started, you'll need to initialize the Client with your API key. If you're using a different server, you can also specify a custom base URL.

```python
from minds.client import Client

# Default connection to Minds Cloud that uses 'https://mdb.ai' as the base URL
client = Client("YOUR_API_KEY")

# If you have self-hosted Minds Cloud instance, use your custom base URL
base_url = 'https://<custom_cloud>.mdb.ai/'
client = Client("YOUR_API_KEY", base_url)
```

2. Creating a Data Source

You can connect to various databases, such as PostgreSQL, by configuring your data source. Use the DatabaseConfig to define the connection details for your data source.

```python

from minds.datasources import DatabaseConfig

postgres_config = DatabaseConfig(
    name='my_datasource',
    description='<DESCRIPTION-OF-YOUR-DATA>',
    engine='postgres',
    connection_data={
        'user': 'demo_user',
        'password': 'demo_password',
        'host': 'samples.mindsdb.com',
        'port': 5432,
        'database': 'demo',
        'schema': 'demo_data'
    },
    tables=['<TABLE-1>', '<TABLE-2>']
)
```

3. Creating a Mind

You can create a `mind` and associate it with a data source.

```python

# Create a mind with a data source
mind = client.minds.create(name='mind_name', datasources=[postgres_config])

# Alternatively, create a data source separately and add it to a mind later
datasource = client.datasources.create(postgres_config)
mind2 = client.minds.create(name='mind_name', datasources=[datasource])
```

You can also add a data source to an existing mind:

```python

# Create a mind without a data source
mind3 = client.minds.create(name='mind_name')

# Add a data source to the mind
mind3.add_datasource(postgres_config)  # Using the config
mind3.add_datasource(datasource)       # Using the data source object
```

### Managing Minds

You can create a mind or replace an existing one with the same name.

```python

mind = client.minds.create(name='mind_name', replace=True, datasources=[postgres_config])
```

To update a mind, specify the new name and data sources. The provided data sources will replace the existing ones.

```python

mind.update(
    name='mind_name',
    datasources=[postgres_config]
)
```

#### List Minds

You can list all the minds you’ve created.

```python

print(client.minds.list())
```

#### Get a Mind by Name

You can fetch details of a mind by its name.

```python

mind = client.minds.get('mind_name')
```

#### Remove a Mind

To delete a mind, use the following command:

```python

client.minds.drop('mind_name')
```

### Managing Data Sources

To view all data sources:

```python

print(client.datasources.list())
```

#### Get a Data Source by Name

You can fetch details of a specific data source by its name.

```python

datasource = client.datasources.get('my_datasource')
```

#### Remove a Data Source

To delete a data source, use the following command:

```python

client.datasources.drop('my_datasource')
```
>Note: The SDK currently does not support automatically removing a data source if it is no longer connected to any mind.

### Other SDKs
<<<<<<< HEAD

#### Command Line Tools
- [Minds CLI](https://github.com/Better-Boy/minds-cli-sdk)
=======
#### [Command-Line](https://github.com/Better-Boy/minds-cli-sdk)

#### [Dart-SDK](https://github.com/ArnavK-09/mdb_dart)
>>>>>>> 5398a5fa
<|MERGE_RESOLUTION|>--- conflicted
+++ resolved
@@ -150,12 +150,8 @@
 >Note: The SDK currently does not support automatically removing a data source if it is no longer connected to any mind.
 
 ### Other SDKs
-<<<<<<< HEAD
+- [Dart-SDK](https://github.com/ArnavK-09/mdb_dart)
 
 #### Command Line Tools
 - [Minds CLI](https://github.com/Better-Boy/minds-cli-sdk)
-=======
-#### [Command-Line](https://github.com/Better-Boy/minds-cli-sdk)
 
-#### [Dart-SDK](https://github.com/ArnavK-09/mdb_dart)
->>>>>>> 5398a5fa
