--- conflicted
+++ resolved
@@ -37,23 +37,12 @@
 
         name = ds_config.name
 
-<<<<<<< HEAD
         utils.validate_datasource_name(name)
 
-        if replace:
-            try:
-                self.get(name)
-                self.drop(name, force=True)
-            except exc.ObjectNotFound:
-                ...
-
-        self.api.post('/datasources', data=ds_config.model_dump())
-=======
         if update:
             self.api.put('/datasources', data=ds_config.model_dump())
         else:
             self.api.post('/datasources', data=ds_config.model_dump())
->>>>>>> bac1981c
         return self.get(name)
 
     def list(self) -> List[Datasource]:
