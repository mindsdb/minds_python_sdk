--- conflicted
+++ resolved
@@ -37,7 +37,6 @@
 
     # Check if the Mind name matches the pattern
     if not re.match(pattern, mind_name):
-<<<<<<< HEAD
         raise exc.MindNameInvalid("Mind name should start with a letter and contain only letters, numbers or underscore, with a maximum of 32 characters. Spaces are not allowed.")
 
 
@@ -62,7 +61,4 @@
 
     # Check if the datasource name matches the pattern
     if not re.match(pattern, ds_name):
-        raise exc.DatasourceNameInvalid("Datasource name should start with a letter and contain only letters, numbers or underscore, with a maximum of 62 characters. Spaces are not allowed.")
-=======
-        raise exc.MindNameInvalid("Mind name should start with a letter and contain only letters, numbers or underscore, with a maximum of 32 characters. Spaces are not allowed.")
->>>>>>> dcbe1e51
+        raise exc.DatasourceNameInvalid("Datasource name should start with a letter and contain only letters, numbers or underscore, with a maximum of 62 characters. Spaces are not allowed.")