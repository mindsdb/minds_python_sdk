
class ObjectNotFound(Exception):
    ...


class ObjectNotSupported(Exception):
    ...


class Forbidden(Exception):
    ...


class Unauthorized(Exception):
    ...


class UnknownError(Exception):
    ...


<<<<<<< HEAD
class DatasourceNameInvalid(Exception):
=======
class MindNameInvalid(Exception):
>>>>>>> bac1981c
    ...<|MERGE_RESOLUTION|>--- conflicted
+++ resolved
@@ -19,9 +19,9 @@
     ...
 
 
-<<<<<<< HEAD
+class MindNameInvalid(Exception):
+    ...
+
+
 class DatasourceNameInvalid(Exception):
-=======
-class MindNameInvalid(Exception):
->>>>>>> bac1981c
     ...